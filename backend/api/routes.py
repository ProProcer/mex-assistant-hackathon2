# api_routes.py (or wherever your route is defined)

from flask import Blueprint, jsonify, request, session # Added session
# --- Standard library imports ---
import traceback
from datetime import datetime
from backend.data_access import loader
# --- Third-party imports ---
import pandas as pd
import logging
import numpy as np

# --- Local application imports ---
from backend.reporting import daily_report_generator
from backend.core import anomaly_detector
from backend.data_access import loader # Import necessary functions/modules
from backend.insight_engine import recommendation_engine
from backend.insight_engine import query_processor
from backend import config # Import config
from mock_data import inventory_manager

# --- Import Inventory Manager (Adjust path as needed) ---
# Assuming mock_data is adjacent or configured in PYTHONPATH
from mock_data import inventory_manager


api_bp = Blueprint('api', __name__)

# --- Placeholder Merchant ID ---
# In a real app, this would come from authentication (e.g., session)
MOCK_MERCHANT_ID = "1d4f2" # Example: Replace with a valid ID from your data

# --- NEW: Endpoint to get merchant-specific inventory ---
@api_bp.route('/merchant/inventory', methods=['GET'])
def get_merchant_inventory():
    """
    Endpoint to get current inventory details (stock name, quantity, units)
    for the current merchant based on the latest log entry per stock item.
    """
    merchant_id = MOCK_MERCHANT_ID # Use the mock ID for now
    try:
        print(f"Fetching inventory log for merchant: {merchant_id}")

        # 1. Get the raw inventory log data
        raw_inventory_df = loader.get_inventory_df()
        # Optional: Add print statement to debug if needed
        # print(raw_inventory_df)
        if raw_inventory_df is None or raw_inventory_df.empty:
            print(f"No raw inventory data found in loader.")
            return jsonify([])

        # --- Basic Validation ---
        required_cols = ['merchant_id', 'stock_name', 'stock_quantity', 'units', 'date_updated']
        if not all(col in raw_inventory_df.columns for col in required_cols):
            missing = [col for col in required_cols if col not in raw_inventory_df.columns]
            print(f"Error: Inventory data is missing required columns: {missing}")
            return jsonify({"error": f"Internal server error: Inventory data is incomplete (missing: {', '.join(missing)})"}), 500

        # 2. Filter for the specific merchant
        merchant_inventory_log = raw_inventory_df[raw_inventory_df['merchant_id'] == merchant_id].copy()

        if merchant_inventory_log.empty:
            print(f"No inventory log data found for merchant {merchant_id}.")
            return jsonify([])

        # 3. Find the *current* stock for each item
        try:
            # Convert 'date_updated' to datetime objects *after* filtering for efficiency
            # errors='coerce' will turn unparseable dates into NaT (Not a Time)
            merchant_inventory_log['date_updated'] = pd.to_datetime(merchant_inventory_log['date_updated'], errors='coerce')
            original_count = len(merchant_inventory_log)
            merchant_inventory_log.dropna(subset=['date_updated'], inplace=True) # Remove rows with invalid dates
            if len(merchant_inventory_log) < original_count:
                 print(f"Warning: Dropped {original_count - len(merchant_inventory_log)} rows due to invalid date format for merchant {merchant_id}.")

        except Exception as e: # Catch potential errors during conversion/dropna
            print(f"Error processing 'date_updated' column: {e}")
            traceback.print_exc()
            return jsonify({"error": "Internal server error: Could not process date information in inventory"}), 500

        if merchant_inventory_log.empty:
            print(f"No valid inventory entries remain for merchant {merchant_id} after date processing.")
            return jsonify([])

        # Sort by stock_name and then date (latest first)
        merchant_inventory_log = merchant_inventory_log.sort_values(
            by=['stock_name', 'date_updated'],
            ascending=[True, False] # Sort name A-Z, date Newest-Oldest
        )


        # Drop duplicates based on 'stock_name', keeping the first entry (which is the latest due to sorting)
        current_inventory_df = merchant_inventory_log.drop_duplicates(
            subset=['stock_name'],
            keep='first'
        ).copy() # Use copy() to avoid SettingWithCopyWarning later


        # 4. Select and format the required output columns
        # Rename 'stock_quantity' to 'current_stock' for the output JSON
        current_inventory_df = current_inventory_df.rename(columns={'stock_quantity': 'current_stock'})

        # Select only the columns needed by the frontend
        result_df = current_inventory_df[['stock_name', 'current_stock', 'units']].copy()

        # Ensure correct data types for JSON serialization
        # Fill potential NaN in numeric column before converting type
        result_df['current_stock'] = result_df['current_stock'].fillna(0).astype(int) # Or float if needed
        result_df['units'] = result_df['units'].fillna('').astype(str)
        result_df['stock_name'] = result_df['stock_name'].fillna('Unknown').astype(str)


        result = result_df.to_dict('records')
        print(f"Returning {len(result)} current inventory items for merchant {merchant_id}.")
        return jsonify(result)

    except FileNotFoundError as e:
         print(f"Error finding data file during inventory fetch: {e}")
         return jsonify({"error": f"Required data file not found: {e.filename}"}), 500
    except KeyError as e:
         # This might happen if required columns are missing despite the initial check
         print(f"Error accessing column during inventory processing: {e}")
         traceback.print_exc()
         return jsonify({"error": f"Internal server error: Missing expected data column '{e}'"}), 500
    except Exception as e:
        print(f"An unexpected error occurred in /merchant/inventory for {merchant_id}: {e}")
        traceback.print_exc() # Log full traceback
        return jsonify({"error": "Internal server error fetching inventory"}), 500


# --- MODIFIED: Endpoint to update stock levels (using inventory_manager) ---
@api_bp.route('/merchant/stock_update', methods=['POST'])
def update_stock_route():
    """
    Endpoint to record new stock levels by appending entries to the inventory log CSV,
    checks for notifications, and includes triggered alerts in the response.
    """
    merchant_id = MOCK_MERCHANT_ID # TODO: Get from session/auth
    try:
        if not request.is_json: return jsonify({"error": "Request must be JSON"}), 400
        data = request.get_json()
        updates = data.get('updates') # Expecting: [{"stock_name": "...", "new_stock": ..., "units": "(optional)"}]

        if not updates or not isinstance(updates, list):
            return jsonify({"error": "Invalid or missing 'updates' list"}), 400

        logging.info(f"Stock update request for {merchant_id}, {len(updates)} items.")

        update_results = {"success": [], "failed": []}
        triggered_product_names = [] # <-- List to collect product names triggering alerts
        all_succeeded = True

        # --- Pre-fetch current units (Keep existing logic) ---
        current_units = {}
        needs_unit_lookup = any(item.get('units') is None or item.get('units') == '' for item in updates)
        if needs_unit_lookup:
            # ... (keep the logic to fetch and populate current_units) ...
            logging.info("Units lookup needed.")
            try:
                latest_inventory = loader.get_inventory_df()
                if latest_inventory is not None and not latest_inventory.empty:
                    merchant_latest = latest_inventory[latest_inventory['merchant_id'] == merchant_id].copy()
                    if not merchant_latest.empty:
                         merchant_latest['date_updated'] = pd.to_datetime(merchant_latest['date_updated'], errors='coerce')
                         merchant_latest.dropna(subset=['date_updated'], inplace=True)
                         if not merchant_latest.empty:
                             merchant_latest = merchant_latest.sort_values(by='date_updated', ascending=False)
                             latest_units_df = merchant_latest.drop_duplicates(subset=['stock_name'], keep='first')
                             # Use fillna('') here to handle potential NaNs read from CSV before creating dict
                             current_units = pd.Series(latest_units_df.units.values, index=latest_units_df.stock_name).fillna('').to_dict()
                             logging.info(f"Fetched units for lookup: {len(current_units)} items")
            except Exception as e:
                 logging.warning(f"Could not pre-fetch units: {e}", exc_info=True)
        else:
            logging.info("No units lookup needed.")


        # --- Process each update item ---
        for item_update in updates:
            stock_name = item_update.get('stock_name')
            new_stock_str = item_update.get('new_stock')
            units_from_payload = item_update.get('units')

            # --- Validation (Keep existing) ---
            if not stock_name or new_stock_str is None:
                update_results["failed"].append({ "item": item_update, "reason": "Missing stock_name or new_stock" })
                all_succeeded = False
                continue

            try:
                 new_stock_int = int(new_stock_str)
                 if new_stock_int < 0: raise ValueError("Stock cannot be negative")

                 # --- Determine Units (Keep existing) ---
                 final_units = ''
                 if units_from_payload: final_units = units_from_payload
                 elif needs_unit_lookup and current_units: final_units = current_units.get(stock_name, '')
                 # ...

                 date_updated_str = datetime.now().strftime('%Y-%m-%d %H:%M:%S')

                 # --- Call inventory_manager to APPEND log entry ---
                 # Ensure using the correct INVENTORY_FILEPATH from config or manager
                 log_filepath = config.INVENTORY_CSV # Use path from config ideally
                 success = inventory_manager.add_stock_log_entry(
                     merchant_id=merchant_id,
                     stock_name=str(stock_name),
                     new_stock_level=new_stock_int,
                     units=str(final_units),
                     date_updated_str=date_updated_str,
                     filepath=log_filepath # Pass the correct path
                 )

                 if success:
                      logging.info(f"Successfully logged entry for {stock_name}")
                      update_results["success"].append({"name": stock_name, "new_level": new_stock_int}) # Include level for check

                      # --- *** CHECK NOTIFICATIONS for THIS successful item *** ---
                      alert_product_name = inventory_manager.check_stock_notifications(
                          merchant_id, stock_name, new_stock_int
                      )
                      if alert_product_name and alert_product_name not in triggered_product_names:
                           triggered_product_names.append(alert_product_name)
                      # ---------------------------------------------------------
                 else:
                      logging.warning(f"Failed to log entry for {stock_name}")
                      update_results["failed"].append({ "item": item_update, "reason": "inventory_manager failed to append log" })
                      all_succeeded = False

            except ValueError as ve:
                 # ... (handle failed item validation) ...
                 update_results["failed"].append({ "item": item_update, "reason": f"Invalid stock value: {ve}" })
                 all_succeeded = False
            except Exception as item_err:
                 # ... (handle failed item unexpected) ...
                 logging.error(f"Error processing update for {stock_name}: {item_err}", exc_info=True)
                 update_results["failed"].append({ "item": item_update, "reason": f"Unexpected error: {item_err}" })
                 all_succeeded = False

        # --- Determine Overall Response ---
        response_data = {
            "details": update_results,
             # ** INCLUDE THE ALERT LIST **
            "low_stock_alerts": triggered_product_names
        }
        status_code = 200 # Default OK

        if all_succeeded:
             logging.info("All stock updates logged successfully. Notifications checked.")
             response_data["status"] = "success"
             response_data["message"] = f"Processed {len(updates)} updates."
        elif not update_results["success"]:
             logging.error("All stock updates failed.")
             response_data["error"] = "Failed to process any stock updates"
             is_validation = any('Invalid' in f.get('reason','') or 'Missing' in f.get('reason','') for f in update_results.get('failed',[]))
             status_code = 400 if is_validation else 500
        else: # Partial success
             logging.warning("Some stock updates failed.")
             response_data["status"] = "partial_success"
             response_data["message"] = f"Processed {len(update_results['success'])}, Failed: {len(update_results['failed'])}."
             status_code = 207 # Multi-Status

        logging.info(f"Sending stock update response. Alerts: {triggered_product_names}")
        return jsonify(response_data), status_code

    except Exception as e:
        logging.critical(f"Critical Error in /merchant/stock_update endpoint: {e}", exc_info=True)
        return jsonify({"error": "Internal server error during stock update process"}), 500


# --- Other existing routes (get_basic_info, get_daily_report, etc.) ---
@api_bp.route('/merchant/basic_info', methods=['GET'])
def get_basic_info():
    """ Endpoint to get basic merchant info. """
    merchant_id = MOCK_MERCHANT_ID # Use mock ID
    try:
        merchant_df = loader.get_merchants_df()
        info = merchant_df[merchant_df['merchant_id'] == merchant_id].to_dict('records')
        if not info:
            return jsonify({"error": f"Merchant {merchant_id} not found"}), 404
        return jsonify(info[0])
    except Exception as e:
        print(f"Error in /basic_info: {e}")
        traceback.print_exc()
        return jsonify({"error": "Internal server error"}), 500


@api_bp.route('/merchant/daily_report', methods=['GET'])
def get_daily_report():
    """ Endpoint to generate and retrieve the daily report. """
    merchant_id = MOCK_MERCHANT_ID # Use mock ID
    try:
        from datetime import date, timedelta
        report_date = date.today() - timedelta(days=1) # Example: Yesterday
        report_data = daily_report_generator.generate_daily_report(merchant_id, report_date)
        return jsonify(report_data)
    except Exception as e:
        print(f"Error in /daily_report: {e}")
        traceback.print_exc()
        return jsonify({"error": "Internal server error"}), 500


@api_bp.route('/merchant/check_anomalies', methods=['POST']) # POST might be better if triggering analysis
def check_anomalies_route():
    """ Endpoint to check for anomalies and return insights. """
    merchant_id = MOCK_MERCHANT_ID # Use mock ID
    try:
        anomalies = anomaly_detector.detect_anomalies(merchant_id) # Pass necessary data/dates

        insights = []
        if anomalies:
            for anomaly in anomalies: # Prioritize which ones to process
                 # Assuming recommendation engine exists and works
                 try:
                     insight = recommendation_engine.get_reason_and_recommendation(anomaly, merchant_id)
                 except Exception as rec_err:
                     print(f"Error getting recommendation for anomaly: {rec_err}")
                     insight = {"reason": "N/A", "recommendation": "N/A (Error in analysis)"}

                 if insight:
                      insights.append({
                          "type": anomaly.get('type', 'unknown'),
                          "message": f"Alert: Anomaly detected for {anomaly.get('metric', '')}!", # Make message more specific
                          "reason": insight.get('reason'),
                          "recommendation": insight.get('recommendation')
                      })

        return jsonify({"alerts": insights}) # Return insights/alerts
    except Exception as e:
        print(f"Error in /check_anomalies: {e}")
        traceback.print_exc()
        return jsonify({"error": "Internal server error"}), 500

@api_bp.route('/merchant/ask', methods=['POST'])
def handle_ask():
    """ Endpoint to handle free-form questions from the merchant. """
    merchant_id = MOCK_MERCHANT_ID # Use mock ID

    data = request.get_json()
    question = data.get('question')

    if not question:
        return jsonify({"error": "No question provided"}), 400

    try:
        answer = query_processor.process_merchant_question(merchant_id, question)
        return jsonify({"answer": answer})

    except Exception as e:
        print(f"Error processing question '{question}' for {merchant_id}: {e}")
        traceback.print_exc()
        return jsonify({"answer": "Sorry, I encountered an error trying to answer that question."}), 500
<<<<<<< HEAD
    

@api_bp.route('/merchant/notifications', methods=['GET'])


@api_bp.route('/merchant/notifications', methods=['GET'])
def get_notification_rules():
    merchant_id = MOCK_MERCHANT_ID # TODO: Get from session/auth
    logging.info(f"GET /api/merchant/notifications request received for merchant {merchant_id}")
    try:
        rules_df = loader.get_notifications_df()
        if rules_df.empty:
            return jsonify([])

        merchant_rules_df = rules_df[rules_df['merchant_id'] == merchant_id].copy()

        # --- *** FIX: Handle NaN before converting to dictionary *** ---
        # Replace pandas NaN with None (which becomes JSON null)
        # Use numpy's NaN for reliable comparison across OS/versions
        merchant_rules_df = merchant_rules_df.replace({np.nan: None})

        # Alternatively, replace NaN specifically in certain columns:
        # if 'units' in merchant_rules_df.columns:
        #     merchant_rules_df['units'] = merchant_rules_df['units'].fillna('') # Replace NaN in units with empty string
        # if 'threshold' in merchant_rules_df.columns:
        #     # Replacing NaN in numeric column with None is usually best for JSON
        #     merchant_rules_df['threshold'] = merchant_rules_df['threshold'].astype(object).where(pd.notnull(merchant_rules_df['threshold']), None)


        rules_list = merchant_rules_df.to_dict('records')
        # -------------------------------------------------------------

        rules_list.sort(key=lambda x: x.get('id', 0))

        logging.info(f"Returning {len(rules_list)} rules for merchant {merchant_id}.")
        # Add debug print if needed
        # logging.debug(f"Cleaned rules list for JSON: {rules_list}")
        return jsonify(rules_list)
    except Exception as e:
        logging.error(f"Error processing GET /merchant/notifications for {merchant_id}: {e}", exc_info=True)
        return jsonify({"error": "Internal server error retrieving notification rules"}), 500


@api_bp.route('/merchant/notifications', methods=['POST'])
def create_notification_rule():
    merchant_id = MOCK_MERCHANT_ID # TODO: Get from session/auth
    logging.info(f"POST /api/merchant/notifications request received for merchant {merchant_id}")

    if not request.is_json: return jsonify({"error": "Request must be JSON"}), 400
    data = request.get_json()
    logging.info(f"Received data: {data}")

    # --- Validation (Keep same validation logic) ---
    # ... (validation for productName, threshold, enabled) ...
    required_fields = ['productName', 'threshold', 'enabled']
    if not all(field in data for field in required_fields):
        missing = [f for f in required_fields if f not in data]
        return jsonify({"error": f"Missing required fields: {', '.join(missing)}"}), 400
    product_name = data.get('productName')
    threshold = data.get('threshold')
    enabled = data.get('enabled')
    units = data.get('units', '')
    if not isinstance(product_name, str) or not product_name.strip():
        return jsonify({"error": "productName must be non-empty"}), 400
    try:
        threshold_num = float(threshold)
        if threshold_num < 0: raise ValueError()
    except: return jsonify({"error": "threshold must be non-negative number"}), 400
    if not isinstance(enabled, bool):
        return jsonify({"error": "enabled must be boolean"}), 400
    # --- End Validation ---

    try:
        # --- Load existing rules to determine next ID and check duplicates ---
        # Use the accessor function
        rules_df = loader.get_notifications_df()

        # Check for duplicates for THIS merchant
        merchant_rules = rules_df[rules_df['merchant_id'] == merchant_id]
        is_duplicate = merchant_rules['productName'].str.lower() == product_name.strip().lower()
        if is_duplicate.any():
            return jsonify({"error": f"A rule for '{product_name}' already exists."}), 409

        # Determine next ID
        if rules_df.empty or 'id' not in rules_df.columns or rules_df['id'].isnull().all():
             new_rule_id = 1
        else:
             new_rule_id = int(rules_df['id'].max()) + 1 # Ensure int result

        # --- Create new rule data ---
        new_rule = {
            "id": new_rule_id,
            "merchant_id": merchant_id,
            "productName": product_name.strip(),
            "threshold": threshold_num,
            "enabled": enabled,
            "units": units
        }

        # --- Call the loader function to save the rule ---
        if loader.save_notification_rule(new_rule):
            logging.info(f"Rule ID {new_rule_id} saved via loader for merchant {merchant_id}.")
            # Return the rule data (as it was passed to save)
            return jsonify({"message": "Rule created successfully!", "rule": new_rule}), 201
        else:
            logging.error("Loader failed to save notification rule.")
            return jsonify({"error": "Failed to save notification rule."}), 500

    except Exception as e:
        logging.error(f"Error processing POST /merchant/notifications for {merchant_id}: {e}", exc_info=True)
        return jsonify({"error": "Internal server error creating notification rule"}), 500


@api_bp.route('/merchant/notifications/<int:rule_id>', methods=['PUT', 'PATCH'])
def update_notification_rule(rule_id):
    merchant_id = MOCK_MERCHANT_ID # TODO: Use real auth
    logging.info(f"PUT/PATCH /api/merchant/notifications/{rule_id} for merchant {merchant_id}")
    if not request.is_json: return jsonify({"error": "Request must be JSON"}), 400
    data = request.get_json()

    # Call the loader function to handle update and saving
    success, result_data = loader.update_notification_rule_in_csv(rule_id, merchant_id, data)

    if success:
        if result_data: # Check if result_data is not None (means update happened or no change needed)
             logging.info(f"Rule {rule_id} update processed successfully via loader.")
             return jsonify({"message": "Rule updated successfully!", "rule": result_data}), 200
        else: # Should ideally not happen if success is True based on loader logic
             logging.warning("Loader reported success but no result data for update.")
             return jsonify({"message": "Update processed, but no data returned."}), 200
    elif result_data is None and not success: # Check if it was a "not found" error
         return jsonify({"error": "Rule not found or does not belong to merchant"}), 404
    else: # Other failure (e.g., save error)
        logging.error(f"Loader failed to update rule {rule_id}.")
        return jsonify({"error": "Failed to update notification rule."}), 500


@api_bp.route('/merchant/notifications/<int:rule_id>', methods=['DELETE'])
def delete_notification_rule(rule_id):
    merchant_id = MOCK_MERCHANT_ID # TODO: Use real auth
    logging.info(f"DELETE /api/merchant/notifications/{rule_id} for merchant {merchant_id}")

    # Call the loader function to handle deletion and saving
    success = loader.delete_notification_rule_from_csv(rule_id, merchant_id)

    if success:
        logging.info(f"Rule {rule_id} deleted successfully via loader.")
        return jsonify({"message": "Rule deleted successfully"}), 200
    else:
        # Loader function logs specifics, check if it was not found vs save error
        # For simplicity here, return 404, but could differentiate
        # We might need the loader delete function to return more info (e.g., 'not_found', 'save_error')
        logging.warning(f"Loader failed to delete rule {rule_id} (may not exist or save failed).")
        return jsonify({"error": "Rule not found or failed to delete."}), 404 # Or 500 if save failed

=======

@api_bp.route('/merchant/stock_delete', methods=['DELETE'])
def delete_stock_route():
    """
    Endpoint to delete all log entries for a specific stock item for the merchant.
    """
    merchant_id = MOCK_MERCHANT_ID # Use the mock ID or get from auth

    # Get stock_name from request body (JSON)
    data = request.get_json()
    stock_name = data.get('stock_name')

    if not stock_name:
        return jsonify({"error": "Missing 'stock_name' in request body"}), 400

    print(f"Received request to delete stock '{stock_name}' for merchant {merchant_id}")

    try:
        success = inventory_manager.delete_stock_log_entry(
            merchant_id=merchant_id,
            stock_name=stock_name,
            filepath=inventory_manager.INVENTORY_FILEPATH # Use path from manager
        )

        if success:
             print(f"Successfully processed deletion request for {stock_name}")
             return jsonify({"status": "success", "message": f"Stock item '{stock_name}' deleted successfully."})
        else:
             # Assume inventory_manager logged the specific error
             print(f"Failed to process deletion request for {stock_name}")
             return jsonify({"error": f"Failed to delete stock item '{stock_name}'. Check server logs."}), 500

    except Exception as e:
        print(f"Critical Error in /merchant/stock_delete endpoint for {stock_name}: {e}")
        traceback.print_exc()
        return jsonify({"error": "Internal server error during stock deletion process"}), 500
>>>>>>> 5111b95c
<|MERGE_RESOLUTION|>--- conflicted
+++ resolved
@@ -350,11 +350,6 @@
         print(f"Error processing question '{question}' for {merchant_id}: {e}")
         traceback.print_exc()
         return jsonify({"answer": "Sorry, I encountered an error trying to answer that question."}), 500
-<<<<<<< HEAD
-    
-
-@api_bp.route('/merchant/notifications', methods=['GET'])
-
 
 @api_bp.route('/merchant/notifications', methods=['GET'])
 def get_notification_rules():
@@ -506,7 +501,8 @@
         logging.warning(f"Loader failed to delete rule {rule_id} (may not exist or save failed).")
         return jsonify({"error": "Rule not found or failed to delete."}), 404 # Or 500 if save failed
 
-=======
+
+
 
 @api_bp.route('/merchant/stock_delete', methods=['DELETE'])
 def delete_stock_route():
@@ -543,4 +539,3 @@
         print(f"Critical Error in /merchant/stock_delete endpoint for {stock_name}: {e}")
         traceback.print_exc()
         return jsonify({"error": "Internal server error during stock deletion process"}), 500
->>>>>>> 5111b95c
